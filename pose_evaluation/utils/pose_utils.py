from collections import defaultdict
from pathlib import Path
from typing import List, Tuple, Dict, Iterable

import numpy as np
from numpy import ma
from pose_format import Pose
from tqdm import tqdm


def pose_remove_world_landmarks(pose: Pose) -> Pose:
    return pose.remove_components(["POSE_WORLD_LANDMARKS"])


def get_component_names_and_points_dict(
    pose: Pose,
) -> Tuple[List[str], Dict[str, List[str]]]:
    component_names = []
    points_dict = defaultdict(list)
    for component in pose.header.components:
        component_names.append(component.name)

        for point in component.points:
            points_dict[component.name].append(point)

    return component_names, points_dict


def get_face_and_hands_from_pose(pose: Pose) -> Pose:
    # based on MediaPipe Holistic format.
    components_to_keep = [
        "FACE_LANDMARKS",
        "LEFT_HAND_LANDMARKS",
        "RIGHT_HAND_LANDMARKS",
    ]
    return pose.get_components(components_to_keep)


def load_pose_file(pose_path: Path) -> Pose:
    pose_path = Path(pose_path).resolve()
    with pose_path.open("rb") as f:
        pose = Pose.read(f.read())
    return pose


<<<<<<< HEAD
def reduce_poses_to_intersection(
    poses: Iterable[Pose],
    progress=False,
) -> List[Pose]:
=======
def reduce_poses_to_intersection(poses: Iterable[Pose]) -> List[Pose]:
>>>>>>> 87f486d5
    poses = list(poses)  # get a list, no need to copy

    # look at the first pose
    component_names = {c.name for c in poses[0].header.components}
    points = {c.name: set(c.points) for c in poses[0].header.components}

    # remove anything that other poses don't have
    for pose in tqdm(
        poses[1:], desc="reduce poses to intersection", disable=not progress
    ):
        component_names.intersection_update({c.name for c in pose.header.components})
        for component in pose.header.components:
            points[component.name].intersection_update(set(component.points))

    # change datatypes to match get_components, then update the poses
    points_dict = {}
    for c_name in points.keys():
        points_dict[c_name] = list(points[c_name])
    poses = [pose.get_components(list(component_names), points_dict) for pose in poses]
    return poses


def zero_pad_shorter_poses(poses: Iterable[Pose]) -> List[Pose]:
    poses = [pose.copy() for pose in poses]
    # arrays = [pose.body.data for pose in poses]

    # first dimension is frames. Then People, joint-points, XYZ or XY
    max_frame_count = max(len(pose.body.data) for pose in poses)
    # Pad the shorter array with zeros
    for pose in poses:
        if len(pose.body.data) < max_frame_count:
            desired_shape = list(pose.body.data.shape)
            desired_shape[0] = max_frame_count - len(pose.body.data)
            padding_tensor = ma.zeros(desired_shape)
            padding_tensor_conf = ma.ones(desired_shape[:-1])
            pose.body.data = ma.concatenate([pose.body.data, padding_tensor], axis=0)
            pose.body.confidence = ma.concatenate([pose.body.confidence, padding_tensor_conf])
    return poses


def pose_hide_low_conf(pose: Pose, confidence_threshold: float = 0.2) -> None:
    mask = pose.body.confidence <= confidence_threshold
    pose.body.confidence[mask] = 0
    stacked_confidence = np.stack([mask, mask, mask], axis=3)
    masked_data = ma.masked_array(pose.body.data, mask=stacked_confidence)
    pose.body.data = masked_data<|MERGE_RESOLUTION|>--- conflicted
+++ resolved
@@ -43,14 +43,10 @@
     return pose
 
 
-<<<<<<< HEAD
 def reduce_poses_to_intersection(
     poses: Iterable[Pose],
     progress=False,
 ) -> List[Pose]:
-=======
-def reduce_poses_to_intersection(poses: Iterable[Pose]) -> List[Pose]:
->>>>>>> 87f486d5
     poses = list(poses)  # get a list, no need to copy
 
     # look at the first pose
