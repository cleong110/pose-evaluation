import copy
import json
from pathlib import Path
from typing import List, Dict

import pytest
from pose_format import Pose
from pose_format.utils.generic import fake_pose
from pose_format.utils.openpose_135 import (
    OpenPose_Components as openpose_135_components,
)

from pose_evaluation.utils.pose_utils import load_pose_file

<<<<<<< HEAD

=======
>>>>>>> 87f486d5
utils_test_data_dir = Path(__file__).parent / "test" / "test_data"


@pytest.fixture(scope="function")
def mediapipe_poses_test_data_paths() -> List[Path]:
    pose_file_paths = list(utils_test_data_dir.glob("*.pose"))
    return pose_file_paths


@pytest.fixture(scope="function")
def mediapipe_poses_test_data(mediapipe_poses_test_data_paths) -> List[Pose]:
    original_poses = [load_pose_file(pose_path) for pose_path in mediapipe_poses_test_data_paths]
    # I ran into issues where if one test would modify a Pose, it would affect other tests.
    # specifically, pose.header.components[0].name = unsupported_component_name in test_detect_format
    # this ensures we get a fresh object each time.
    return copy.deepcopy(original_poses)


@pytest.fixture
def standard_mediapipe_components_dict() -> Dict[str, List[str]]:
    format_json = utils_test_data_dir / "mediapipe_components_and_points.json"
    with open(format_json, "r", encoding="utf-8") as f:
        return json.load(f)


@pytest.fixture
def fake_openpose_poses(count: int = 3) -> List[Pose]:
    return [fake_pose(30) for _ in range(count)]


@pytest.fixture
def fake_openpose_135_poses(count: int = 3) -> List[Pose]:
    return [fake_pose(30, components=openpose_135_components) for _ in range(count)]<|MERGE_RESOLUTION|>--- conflicted
+++ resolved
@@ -12,10 +12,7 @@
 
 from pose_evaluation.utils.pose_utils import load_pose_file
 
-<<<<<<< HEAD
 
-=======
->>>>>>> 87f486d5
 utils_test_data_dir = Path(__file__).parent / "test" / "test_data"
 
 
