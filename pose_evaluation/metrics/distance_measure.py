--- conflicted
+++ resolved
@@ -67,35 +67,14 @@
         self.update_signature_and_abbr("aggregation_strategy", "agg", args)
 
 
-<<<<<<< HEAD
 class AggregatedDistanceMeasure(DistanceMeasure):
-=======
-class AggregatedPowerDistance(DistanceMeasure):
-    """Aggregated power distance metric using a specified aggregation strategy."""
-
-    _SIGNATURE_TYPE = PowerDistanceSignature
-
->>>>>>> 87f486d5
     def __init__(
         self,
         name: str,
         default_distance: float = 0.0,
         aggregation_strategy: AggregationStrategy = "mean",
     ) -> None:
-<<<<<<< HEAD
         super().__init__(name, default_distance=default_distance)
-=======
-        """
-        Initialize the aggregated power distance metric.
-
-        :param order: The exponent to which differences are raised.
-        :param default_distance: The value to fill in for masked entries.
-        :param aggregation_strategy: Strategy to aggregate computed distances.
-        """
-        super().__init__(name="power_distance")
-        self.power = float(order)
-        self.default_distance = default_distance
->>>>>>> 87f486d5
         self.aggregation_strategy = aggregation_strategy
 
     def _aggregate(self, distances: ma.MaskedArray) -> float:
@@ -116,7 +95,6 @@
 
         raise NotImplementedError(f"Aggregation Strategy {self.aggregation_strategy} not implemented")
 
-<<<<<<< HEAD
     def get_distance(self, hyp_data: ma.MaskedArray, ref_data: ma.MaskedArray) -> float:
         """Compute and aggregate the distance between hypothesis and reference data."""
         calculated = self._calculate_pointwise_distances(hyp_data, ref_data)
@@ -152,9 +130,6 @@
     def _calculate_pointwise_distances(
         self, hyp_data: ma.MaskedArray, ref_data: ma.MaskedArray
     ) -> ma.MaskedArray:
-=======
-    def _calculate_distances(self, hyp_data: ma.MaskedArray, ref_data: ma.MaskedArray) -> ma.MaskedArray:
->>>>>>> 87f486d5
         """
         Compute element-wise distances between hypothesis and reference data.
 
