--- conflicted
+++ resolved
@@ -1,18 +1,11 @@
 import shutil
 from pathlib import Path
-<<<<<<< HEAD
 from typing import Callable, List, Union
 import torch
 import numpy as np
 import pytest
 from pose_format import Pose
-=======
-from typing import Callable, Union
-
-import numpy as np
-import pytest
 import torch
->>>>>>> 87f486d5
 
 
 @pytest.fixture(scope="session", autouse=True)
@@ -32,7 +25,6 @@
 ):
     def _check_shape(hyp_count: int, ref_count: int, distance_matrix: torch.Tensor):
         expected_shape = torch.Size([hyp_count, ref_count])
-<<<<<<< HEAD
         # "line too long"
         msg = (
             f"For M={hyp_count} hypotheses, N={ref_count} references, "
@@ -41,13 +33,6 @@
         )
 
         assert distance_matrix.shape == expected_shape, msg
-=======
-        assert distance_matrix.shape == expected_shape, (
-            f"For M={hyp_count} hypotheses, N={ref_count} references,  "
-            f"Distance Matrix should be MxN={expected_shape}. "
-            f"Instead, received {distance_matrix.shape}"
-        )
->>>>>>> 87f486d5
 
     return _check_shape  # type: ignore
 
